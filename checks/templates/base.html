--- conflicted
+++ resolved
@@ -18,23 +18,7 @@
   <link rel="stylesheet" type="text/css" href="{% static 'css/style-min.css' %}" />
   <link rel="stylesheet" type="text/css" href="{% static 'css/print-min.css' %}" media="print" />
 
-<<<<<<< HEAD
   <script src="{% static "js/jquery-3.5.1.min.js" %}"></script>
-=======
-  <!--[if !IE]><!-->
-  <script src="{% static "js/jquery-2.1.3.min.js" %}"></script>
-  <!--<![endif]-->
-  <!--[if lte IE 9]>
-  <script src="{% static "js/jquery-1.11.2.min.js" %}"></script>
-  <script src="{% static "js/respond.src-min.js" %}></script>
-  <script src="{% static "js/html5shiv.min.js" %}></script>
-  <script src="{% static "js/accordion-min.js" %}></script>
-  <link rel="stylesheet" type="text/css" href="{% static 'css/old-ie-min.css' %}" />
-  <![endif]-->
-  <!--[if gt IE 9]>
-  <script src="{% static "js/jquery-2.1.3.min.js" %}"></script>
-  <![endif]-->
->>>>>>> 538bc2ba
 
   <script src="{% static 'js/imagecheck-min.js' %}" type="text/javascript" defer></script>
   <script type="text/javascript" src="{% static "js/headroom-min.js" %}"></script>
